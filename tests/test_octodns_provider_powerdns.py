#
#
#

from __future__ import absolute_import, division, print_function, \
    unicode_literals

from json import loads, dumps
from logging import getLogger
from os.path import dirname, join
from requests import HTTPError
from requests_mock import ANY, mock as requests_mock
from unittest import TestCase

<<<<<<< HEAD
from octodns.record import Record
from octodns.provider.yaml import YamlProvider
from octodns.zone import Zone

from octodns_powerdns import PowerDnsProvider, _escape_unescaped_semicolons
=======
from octodns.provider import ProviderException
from octodns.provider.yaml import YamlProvider
from octodns.zone import Zone

from octodns_powerdns import PowerDnsBaseProvider, PowerDnsProvider
>>>>>>> ccf99278

EMPTY_TEXT = '''
{
    "account": "",
    "dnssec": false,
    "id": "xunit.tests.",
    "kind": "Master",
    "last_check": 0,
    "masters": [],
    "name": "xunit.tests.",
    "notified_serial": 0,
    "rrsets": [],
    "serial": 2017012801,
    "soa_edit": "",
    "soa_edit_api": "INCEPTION-INCREMENT",
    "url": "api/v1/servers/localhost/zones/xunit.tests."
}
'''

with open('./tests/fixtures/powerdns-full-data.json') as fh:
    FULL_TEXT = fh.read()


class TestPowerDnsProvider(TestCase):

    def test_provider_version_detection(self):
        provider = PowerDnsProvider('test', 'non.existent', 'api-key')
        # Bad auth
        with requests_mock() as mock:
            mock.get(ANY, status_code=401, text='Unauthorized')

            with self.assertRaises(Exception) as ctx:
                provider.powerdns_version
            self.assertTrue('unauthorized' in str(ctx.exception))

        # Api not found
        with requests_mock() as mock:
            mock.get(ANY, status_code=404, text='Not Found')

            with self.assertRaises(Exception) as ctx:
                provider.powerdns_version
            self.assertTrue('404' in str(ctx.exception))

        # Test version detection
        with requests_mock() as mock:
            mock.get('http://non.existent:8081/api/v1/servers/localhost',
                     status_code=200, json={'version': "4.1.10"})
            self.assertEqual(provider.powerdns_version, [4, 1, 10])

        # Test version detection for second time (should stay at 4.1.10)
        with requests_mock() as mock:
            mock.get('http://non.existent:8081/api/v1/servers/localhost',
                     status_code=200, json={'version': "4.2.0"})
            self.assertEqual(provider.powerdns_version, [4, 1, 10])

        # Test version detection
        with requests_mock() as mock:
            mock.get('http://non.existent:8081/api/v1/servers/localhost',
                     status_code=200, json={'version': "4.2.0"})

            # Reset version, so detection will try again
            provider._powerdns_version = None
            self.assertNotEqual(provider.powerdns_version, [4, 1, 10])

        # Test version detection with pre-releases
        with requests_mock() as mock:
            # Reset version, so detection will try again
            provider._powerdns_version = None
            mock.get('http://non.existent:8081/api/v1/servers/localhost',
                     status_code=200, json={'version': "4.4.0-alpha1"})
            self.assertEqual(provider.powerdns_version, [4, 4, 0])

            provider._powerdns_version = None
            mock.get('http://non.existent:8081/api/v1/servers/localhost',
                     status_code=200,
                     json={'version': "4.5.0-alpha0.435.master.gcb114252b"})
            self.assertEqual(provider.powerdns_version, [4, 5, 0])

    def test_provider_version_config(self):
        provider = PowerDnsProvider('test', 'non.existent', 'api-key')

        # Test version 4.1.0
        provider._powerdns_version = None
        with requests_mock() as mock:
            mock.get('http://non.existent:8081/api/v1/servers/localhost',
                     status_code=200, json={'version': "4.1.10"})
            self.assertEqual(provider.soa_edit_api, 'INCEPTION-INCREMENT')
            self.assertFalse(
                provider.check_status_not_found,
                'check_status_not_found should be false '
                'for version 4.1.x and below')

        # Test version 4.2.0
        provider._powerdns_version = None
        with requests_mock() as mock:
            mock.get('http://non.existent:8081/api/v1/servers/localhost',
                     status_code=200, json={'version': "4.2.0"})
            self.assertEqual(provider.soa_edit_api, 'INCEPTION-INCREMENT')
            self.assertTrue(
                provider.check_status_not_found,
                'check_status_not_found should be true for version 4.2.x')

        # Test version 4.3.0
        provider._powerdns_version = None
        with requests_mock() as mock:
            mock.get('http://non.existent:8081/api/v1/servers/localhost',
                     status_code=200, json={'version': "4.3.0"})
            self.assertEqual(provider.soa_edit_api, 'DEFAULT')
            self.assertTrue(
                provider.check_status_not_found,
                'check_status_not_found should be true for version 4.3.x')

    def test_provider(self):
        provider = PowerDnsProvider('test', 'non.existent', 'api-key')

        # Test version detection
        with requests_mock() as mock:
            mock.get('http://non.existent:8081/api/v1/servers/localhost',
                     status_code=200, json={'version': "4.1.10"})
            self.assertEqual(provider.powerdns_version, [4, 1, 10])

        # Bad auth
        with requests_mock() as mock:
            mock.get(ANY, status_code=401, text='Unauthorized')

            with self.assertRaises(Exception) as ctx:
                zone = Zone('unit.tests.', [])
                provider.populate(zone)
            self.assertTrue('unauthorized' in str(ctx.exception))

        # General error
        with requests_mock() as mock:
            mock.get(ANY, status_code=502, text='Things caught fire')

            with self.assertRaises(HTTPError) as ctx:
                zone = Zone('unit.tests.', [])
                provider.populate(zone)
            self.assertEqual(502, ctx.exception.response.status_code)

        # Non-existent zone in PowerDNS <4.3.0 doesn't populate anything
        with requests_mock() as mock:
            mock.get(ANY, status_code=422,
                     json={'error': "Could not find domain 'unit.tests.'"})
            zone = Zone('unit.tests.', [])
            provider.populate(zone)
            self.assertEqual(set(), zone.records)

        # Non-existent zone in PowerDNS >=4.2.0 doesn't populate anything

        provider._powerdns_version = [4, 2, 0]
        with requests_mock() as mock:
            mock.get(ANY, status_code=404, text='Not Found')
            zone = Zone('unit.tests.', [])
            provider.populate(zone)
            self.assertEqual(set(), zone.records)

        provider._powerdns_version = [4, 1, 0]

        # The rest of this is messy/complicated b/c it's dealing with mocking

        expected = Zone('unit.tests.', [])
        source = YamlProvider('test', join(dirname(__file__), 'config'),
                              supports_root_ns=False)
        source.populate(expected)
        expected_n = len(expected.records) - 4
        self.assertEqual(19, expected_n)

        # No diffs == no changes
        with requests_mock() as mock:
            mock.get(ANY, status_code=200, text=FULL_TEXT)

            zone = Zone('unit.tests.', [])
            provider.populate(zone)
            self.assertEqual(19, len(zone.records))
            changes = expected.changes(zone, provider)
            self.assertEqual(0, len(changes))

        # Used in a minute
        def assert_rrsets_callback(request, context):
            data = loads(request.body)
            self.assertEqual(expected_n, len(data['rrsets']))
            return ''

        # No existing records -> creates for every record in expected
        with requests_mock() as mock:
            mock.get(ANY, status_code=200, text=EMPTY_TEXT)
            # post 201, is response to the create with data
            mock.patch(ANY, status_code=201, text=assert_rrsets_callback)

            plan = provider.plan(expected)
            self.assertEqual(expected_n, len(plan.changes))
            self.assertEqual(expected_n, provider.apply(plan))
            self.assertTrue(plan.exists)

        # Non-existent zone -> creates for every record in expected
        # OMG this is fucking ugly, probably better to ditch requests_mocks and
        # just mock things for real as it doesn't seem to provide a way to get
        # at the request params or verify that things were called from what I
        # can tell
        not_found = {'error': "Could not find domain 'unit.tests.'"}
        with requests_mock() as mock:
            # get 422's, unknown zone
            mock.get(ANY, status_code=422, text=dumps(not_found))
            # patch 422's, unknown zone
            mock.patch(ANY, status_code=422, text=dumps(not_found))
            # post 201, is response to the create with data
            mock.post(ANY, status_code=201, text=assert_rrsets_callback)

            plan = provider.plan(expected)
            self.assertEqual(expected_n, len(plan.changes))
            self.assertEqual(expected_n, provider.apply(plan))
            self.assertFalse(plan.exists)

        provider._powerdns_version = [4, 2, 0]
        with requests_mock() as mock:
            # get 404's, unknown zone
            mock.get(ANY, status_code=404, text='')
            # patch 404's, unknown zone
            mock.patch(ANY, status_code=404, text=dumps(not_found))
            # post 201, is response to the create with data
            mock.post(ANY, status_code=201, text=assert_rrsets_callback)

            plan = provider.plan(expected)
            self.assertEqual(expected_n, len(plan.changes))
            self.assertEqual(expected_n, provider.apply(plan))
            self.assertFalse(plan.exists)

        provider._powerdns_version = [4, 1, 0]
        with requests_mock() as mock:
            # get 422's, unknown zone
            mock.get(ANY, status_code=422, text=dumps(not_found))
            # patch 422's,
            data = {'error': "Key 'name' not present or not a String"}
            mock.patch(ANY, status_code=422, text=dumps(data))

            with self.assertRaises(HTTPError) as ctx:
                plan = provider.plan(expected)
                provider.apply(plan)
            response = ctx.exception.response
            self.assertEqual(422, response.status_code)
            self.assertTrue('error' in response.json())

        with requests_mock() as mock:
            # get 422's, unknown zone
            mock.get(ANY, status_code=422, text=dumps(not_found))
            # patch 500's, things just blew up
            mock.patch(ANY, status_code=500, text='')

            with self.assertRaises(HTTPError):
                plan = provider.plan(expected)
                provider.apply(plan)

        with requests_mock() as mock:
            # get 422's, unknown zone
            mock.get(ANY, status_code=422, text=dumps(not_found))
            # patch 500's, things just blew up
            mock.patch(ANY, status_code=422, text=dumps(not_found))
            # post 422's, something wrong with create
            mock.post(ANY, status_code=422, text='Hello Word!')

            with self.assertRaises(HTTPError):
                plan = provider.plan(expected)
                provider.apply(plan)

    def test_small_change(self):
        provider = PowerDnsProvider('test', 'non.existent', 'api-key')

        expected = Zone('unit.tests.', [])
        source = YamlProvider('test', join(dirname(__file__), 'config'),
                              supports_root_ns=False)
        source.populate(expected)
        self.assertEqual(23, len(expected.records))

        # A small change to a single record
        with requests_mock() as mock:
            mock.get(ANY, status_code=200, text=FULL_TEXT)
            mock.get('http://non.existent:8081/api/v1/servers/localhost',
                     status_code=200, json={'version': '4.1.0'})

            missing = Zone(expected.name, [])
            # Find and delete the SPF record
            for record in expected.records:
                if record._type != 'SPF':
                    missing.add_record(record)

            def assert_delete_callback(request, context):
                self.assertEqual({
                    'rrsets': [{
                        'records': [
                            {'content': '"v=spf1 ip4:192.168.0.1/16-all"',
                             'disabled': False}
                        ],
                        'changetype': 'DELETE',
                        'type': 'SPF',
                        'name': 'spf.unit.tests.',
                        'ttl': 600
                    }]
                }, loads(request.body))
                return ''

            mock.patch(ANY, status_code=201, text=assert_delete_callback)

            plan = provider.plan(missing)
            self.assertEqual(1, len(plan.changes))
            self.assertEqual(1, provider.apply(plan))

    def test_nameservers_params(self):

        with self.assertRaises(ProviderException) as ctx:
            PowerDnsProvider('test', 'non.existent', 'api-key',
                             nameserver_values=['8.8.8.8.', '9.9.9.9.'],
                             nameserver_ttl=600)
        self.assertTrue(str(ctx.exception)
                        .startswith('nameserver_values parameter no longer '
                                    'supported'))

        class ChildProvider(PowerDnsBaseProvider):
            log = getLogger('ChildProvider')

            def _get_nameserver_record(self, *args, **kwargs):
                pass

<<<<<<< HEAD
            plan = provider.plan(expected)
            self.assertEqual(1, len(plan.changes))

    def test_unescaped_semicolon(self):
        # no escapes
        self.assertEqual('', _escape_unescaped_semicolons(''))
        self.assertEqual('hello', _escape_unescaped_semicolons('hello'))
        self.assertEqual('hello world!',
                         _escape_unescaped_semicolons('hello world!'))

        # good
        self.assertEqual('\\;', _escape_unescaped_semicolons('\\;'))
        self.assertEqual('foo\\;', _escape_unescaped_semicolons('foo\\;'))
        self.assertEqual('foo\\; bar\\;',
                         _escape_unescaped_semicolons('foo\\; bar\\;'))
        self.assertEqual('foo\\; bar\\; baz\\;',
                         _escape_unescaped_semicolons('foo\\; bar\\; baz\\;'))

        # missing
        self.assertEqual('\\;', _escape_unescaped_semicolons(';'))
        self.assertEqual('foo\\;', _escape_unescaped_semicolons('foo;'))
        self.assertEqual('foo\\; bar\\;',
                         _escape_unescaped_semicolons('foo; bar;'))
        self.assertEqual('foo\\; bar\\; baz\\;',
                         _escape_unescaped_semicolons('foo; bar; baz;'))

        # partial
        self.assertEqual('foo\\; bar\\; baz\\;',
                         _escape_unescaped_semicolons('foo; bar\\; baz;'))

        # double escaped, left alone
        self.assertEqual('foo\\\\;', _escape_unescaped_semicolons('foo\\\\;'))

        # double ;;
        self.assertEqual('foo\\;\\;',
                         _escape_unescaped_semicolons('foo\\;\\;'))
        self.assertEqual('foo\\;\\;', _escape_unescaped_semicolons('foo;\\;'))
        self.assertEqual('foo\\;\\;', _escape_unescaped_semicolons('foo\\;;'))
        self.assertEqual('foo\\;\\;', _escape_unescaped_semicolons('foo;;'))
=======
        with self.assertRaises(ProviderException) as ctx:
            ChildProvider('text', 'non.existent', 'api-key')
        print(str(ctx.exception))
        self.assertTrue(str(ctx.exception)
                        .startswith('_get_nameserver_record no longer '
                                    'supported;'))
>>>>>>> ccf99278
<|MERGE_RESOLUTION|>--- conflicted
+++ resolved
@@ -12,19 +12,12 @@
 from requests_mock import ANY, mock as requests_mock
 from unittest import TestCase
 
-<<<<<<< HEAD
-from octodns.record import Record
-from octodns.provider.yaml import YamlProvider
-from octodns.zone import Zone
-
-from octodns_powerdns import PowerDnsProvider, _escape_unescaped_semicolons
-=======
 from octodns.provider import ProviderException
 from octodns.provider.yaml import YamlProvider
 from octodns.zone import Zone
 
-from octodns_powerdns import PowerDnsBaseProvider, PowerDnsProvider
->>>>>>> ccf99278
+from octodns_powerdns import PowerDnsBaseProvider, PowerDnsProvider, \
+    _escape_unescaped_semicolons
 
 EMPTY_TEXT = '''
 {
@@ -347,9 +340,11 @@
             def _get_nameserver_record(self, *args, **kwargs):
                 pass
 
-<<<<<<< HEAD
-            plan = provider.plan(expected)
-            self.assertEqual(1, len(plan.changes))
+        with self.assertRaises(ProviderException) as ctx:
+            ChildProvider('text', 'non.existent', 'api-key')
+        self.assertTrue(str(ctx.exception)
+                        .startswith('_get_nameserver_record no longer '
+                                    'supported;'))
 
     def test_unescaped_semicolon(self):
         # no escapes
@@ -386,12 +381,4 @@
                          _escape_unescaped_semicolons('foo\\;\\;'))
         self.assertEqual('foo\\;\\;', _escape_unescaped_semicolons('foo;\\;'))
         self.assertEqual('foo\\;\\;', _escape_unescaped_semicolons('foo\\;;'))
-        self.assertEqual('foo\\;\\;', _escape_unescaped_semicolons('foo;;'))
-=======
-        with self.assertRaises(ProviderException) as ctx:
-            ChildProvider('text', 'non.existent', 'api-key')
-        print(str(ctx.exception))
-        self.assertTrue(str(ctx.exception)
-                        .startswith('_get_nameserver_record no longer '
-                                    'supported;'))
->>>>>>> ccf99278
+        self.assertEqual('foo\\;\\;', _escape_unescaped_semicolons('foo;;'))