--- conflicted
+++ resolved
@@ -1,12 +1,9 @@
 ## v0.0.4 - 2023-??-?? - ???
 
-<<<<<<< HEAD
 * Adds Provider.list_zones to enable new dynamic zone config functionality
-=======
 * Rework mode_of_operation to be fetched on-demand rather than during __init__
   so that the provider can be created w/o access to or credentials for the
   server. This should allow things like octodns-validate w/o connectivity.
->>>>>>> e3ecb264
 
 ## v0.0.3 - 2022-12-22 - TLSA
 
